from __future__ import print_function, division
import matplotlib
matplotlib.use('Agg')
import sys, os, re, glob, argparse, parse, ast, shutil
from collections import defaultdict
import numpy as np
import scipy.stats as stats
np.random.seed(0)
import pandas as pd
from pandas.api.types import is_numeric_dtype
from scipy import stats
import matplotlib.pyplot as plt
import seaborn as sns

import params
import models
import generate
import experiment


def get_terminal_size():
    with os.popen('stty size') as p:
        return map(int, p.read().split())


def annotate_pearson_r(x, y, **kwargs):
    r, _ = stats.pearsonr(x, y)
    ax = plt.gca()
    ax.annotate("$\\rho = {:.2f}$".format(r), xy=(.5, .8), xycoords='axes fraction', ha='center')


def plot_corr(plot_file, df, x, y, height=6, width=6, **kwargs):

    df = df.reset_index()
    g = sns.PairGrid(df, x_vars=x, y_vars=y, height=height, aspect=width/float(height), **kwargs)
    g.map_diag(sns.distplot, kde=False)
    g.map_offdiag(plt.scatter, s=1.0, alpha=0.05)
    #g.map_upper(sns.kdeplot)
    g.map_offdiag(annotate_pearson_r)
    fig = g.fig
    fig.tight_layout()
    plt.subplots_adjust(wspace=0.2, hspace=0.2)
    fig.savefig(plot_file, bbox_inches='tight')
    plt.close(fig)


def plot_lines(plot_file, df, x, y, hue, n_cols=None, height=6, width=6, ylim=None, outlier_z=None, lgd_title=True):

    df = df.reset_index()
    xlim = (df[x].min(), df[x].max())

    if hue:
        df = df.set_index([hue, x])
    elif df.index.name != x:
        df = df.set_index(x)

    if n_cols is None:
        n_cols = len(y)
    n_axes = len(y)
    assert n_axes > 0
    n_rows = (n_axes + n_cols-1)//n_cols
    n_cols = min(n_axes, n_cols)

    fig, axes = plt.subplots(n_rows, n_cols, figsize=(width*n_cols, height*n_rows), squeeze=False)
    iter_axes = iter(axes.flatten())

    share_axes = defaultdict(list)
    share_ylim = dict()

    for i, y_ in enumerate(y):

        ax = next(iter_axes)
        ax.set_xlabel(x)
        ax.set_ylabel(y_)

        if hue:
            alpha = 0.5/df.index.get_level_values(hue).nunique()
            for j, _ in df.groupby(level=0):
                mean = df.loc[j][y_].groupby(level=0).mean()
                sem = df.loc[j][y_].groupby(level=0).sem()
                ax.fill_between(mean.index, mean-2*sem, mean+2*sem, alpha=alpha)
            for j, _ in df.groupby(level=0):
                mean = df.loc[j][y_].groupby(level=0).mean()
                ax.plot(mean.index, mean, label=j)
        else:
            mean = df[y_].groupby(level=0).mean()
            sem = df[y_].groupby(level=0).sem()
            ax.fill_between(mean.index, mean-sem, mean+sem, alpha=0.5)
            ax.plot(mean.index, mean)

        handles, labels = ax.get_legend_handles_labels()

        if ylim:
            if len(ylim) > 1:
                ylim_ = ylim[i]
            else:
                ylim_ = ylim[0]
        else:
            ylim_ = ax.get_ylim()

        m = re.match(r'(disc|gen_adv)_(.*)', y_)
        if m and False:
            name = m.group(2)
            share_axes[name].append(ax)
            if name not in share_ylim:
                share_ylim[name] = ylim_
            else:
                ylim_ = share_ylim[name]

        ax.hlines(0, *xlim, linestyle='-', linewidth=1.0)
        if y_.endswith('log_loss') or 'GAN' in y_:
            r = -np.log(0.5)
            ax.hlines(r, *xlim, linestyle=':', linewidth=1.0)

        ax.set_xlim(xlim)
        ax.set_ylim(ylim_)

    for n in share_axes:
        share_ylim = (np.inf, -np.inf)
        for ax in share_axes[n]:
            ylim_ = ax.get_ylim()
            share_ylim = (min(ylim_[0], share_ylim[0]),
                          max(ylim_[1], share_ylim[1]))
        for ax in share_axes[n]:
            ax.set_ylim(share_ylim)

    extra = []
    if hue: # add legend
        lgd = fig.legend(handles, labels, loc='upper left', bbox_to_anchor=(0.975, 0.9), ncol=1, frameon=False, borderpad=0.5)
        if lgd_title:
            lgd.set_title(hue, prop=dict(size='small'))
        extra.append(lgd)
    for ax in iter_axes:
        ax.axis('off')
    fig.tight_layout()
    fig.savefig(plot_file, bbox_extra_artists=extra, bbox_inches='tight')
    plt.close(fig)


<<<<<<< HEAD
def plot_strips(plot_file, df, x, y, hue, n_cols=None, height=6, width=6, ylim=None, violin=False, box=False, jitter=0, alpha=0.5, outlier_z=None):
=======
def plot_dist(plot_file, df, x, hue, n_cols=None, height=6, width=6):

    df = df.reset_index()
    if n_cols is None:
        n_cols = len(x)

    n_axes = len(x)
    assert n_axes > 0
    n_rows = (n_axes + n_cols-1)//n_cols
    n_cols = min(n_axes, n_cols)

    fig, axes = plt.subplots(n_rows, n_cols, figsize=(width*n_cols, height*n_rows), squeeze=False)
    iter_axes = iter(axes.flatten())

    for x_ in x:
        ax = next(iter_axes)
        sns.distplot(df[x_], norm_hist=True, ax=ax)

    for ax in iter_axes:
        ax.axis('off')
    fig.tight_layout()
    fig.savefig(plot_file, bbox_inches='tight')
    plt.close(fig)


def plot_strips(plot_file, df, x, y, hue, n_cols=None, height=6, width=6, ylim=None, outlier_z=None, \
    violin=False, box=False, jitter=0, alpha=0.5):
>>>>>>> 642c7ff5

    df = df.reset_index()

    if n_cols is None:
        n_cols = len(x)
    n_axes = len(x)*len(y)
    assert n_axes > 0
    n_rows = (n_axes + n_cols-1)//n_cols
    n_cols = min(n_axes, n_cols)

    fig, axes = plt.subplots(n_rows, n_cols, figsize=(width*n_cols, height*n_rows), squeeze=False)
    iter_axes = iter(axes.flatten())

    for i, y_ in enumerate(y):

        for x_ in x:
            ax = next(iter_axes)

            # plot the means and 95% confidence intervals
            color = 'black' if hue is None else None
            sns.pointplot(data=df, x=x_, y=y_, hue=hue, markers='.', dodge=0.399, color=color, zorder=10, ax=ax)
            #plt.setp(ax.lines, zorder=100)
            #plt.setp(ax.collections, zorder=100)

            if violin: # plot the distributions
                sns.violinplot(data=df, x=x_, y=y_, hue=hue, dodge=True, saturation=1.0, inner=None, ax=ax)
                for c in ax.collections:
                    if isinstance(c, matplotlib.collections.PolyCollection):
                        c.set_alpha(alpha)
                        c.set_edgecolor(None)

            elif box:
                sns.boxplot(data=df, x=x_, y=y_, hue=hue, saturation=1.0, ax=ax)

            else: # plot the individual observations
                sns.stripplot(data=df, x=x_, y=y_, hue=hue, marker='.', dodge=True, jitter=jitter, size=25, alpha=alpha, ax=ax)

            handles, labels = ax.get_legend_handles_labels()
            handles = handles[len(handles)//2:]
            labels = labels[len(labels)//2:]

            xlim = ax.get_xlim()
            ax.hlines(0, *xlim, linestyle='-', linewidth=1.0)
            if y_.endswith('log_loss'):
                r = -np.log(0.5)
                ax.hlines(r, *xlim, linestyle=':', linewidth=1.0)

            if ylim:
                if len(ylim) > 1:
                    ylim_ = ylim[i]
                else:
                    ylim_ = ylim[0]
            else:
            	ylim_ = ax.get_ylim()

            ax.set_ylim(ylim_)

            if hue:
                ax.legend_.remove()

    extra = []
    if hue: # add legend
        lgd = fig.legend(handles, labels, loc='upper left', bbox_to_anchor=(1, 1), ncol=1, frameon=False, borderpad=0.5)
        lgd.set_title(hue, prop=dict(size='small'))
        extra.append(lgd)

    for ax in iter_axes:
        ax.axis('off')

    fig.tight_layout()
    fig.savefig(plot_file, bbox_extra_artists=extra, bbox_inches='tight')
    plt.close(fig)


def get_z_bounds(x, z=3):
    m, s = np.nanmean(x), np.nanstd(x)
    return m - z*s, m + z*s


def get_iqr_bounds(x, k=1.5):
    q1, q3 = np.nanquantile(x, [0.25, 0.75])
    iqr = q3 - q1
    return q1 - k*iqr, q3 + k*iqr


def remove_outliers(x, bounds):   
    lower_bound, upper_bound = bounds
    outlier = (x < lower_bound) | (x > upper_bound)
    return np.where(outlier, np.nan, x)


def get_y_key(col):
    return col.endswith('loss'), col.startswith('lig'), col


def get_x_key(col):
    return col.startswith('gen'), col.startswith('disc'), col


def read_training_output_files(job_files, data_name, seeds, folds, iteration, check, gen_metrics):

    all_model_dfs = []
    for job_file in job_files:

        model_dfs = []
<<<<<<< HEAD
        model_dir = os.path.dirname(job_file)
=======
>>>>>>> 642c7ff5
        model_name = os.path.split(model_dir.rstrip('/\\'))[-1]
        model_prefix = os.path.join(model_dir, model_name)
        model_errors = dict()

        for seed in seeds:
            for fold in folds: 
                try:
                    if 'e11' in model_name:
                        train_file = '{}.{}.{}.training_output'.format(model_prefix, seed, fold)
                    else:
                        train_file = '{}.{}.{}.{}.training_output'.format(model_prefix, data_name, seed, fold)
                    train_df = pd.read_csv(train_file, sep=' ')
                    train_df['job_file'] = job_file
                    train_df['model_name'] = model_name
                    #file_df['data_name'] = data_name #TODO allow multiple data sets
                    train_df['seed'] = seed
                    train_df['fold'] = fold

                    if gen_metrics: #TODO these should be in the train output file
                        gen_file = '{}.{}.{}.{}.gen_metrics'.format(model_prefix, data_name, seed, fold)
                        gen_df = pd.read_csv(gen_file, sep=' ', index_col=0, names=[0]).T
                        for col in gen_df:
                            train_df.loc[:, col] = gen_df[col].values

                    model_dfs.append(train_df)

                except (IOError, pd.io.common.EmptyDataError, AssertionError, KeyError) as e:
                    model_errors[train_file] = e

        if not check or not model_errors:
            all_model_dfs.extend(model_dfs)
        else:
            for f, e in model_errors.items():
                print('{}: {}'.format(f, str(e).replace(' ' + f, '')))

    print(len(all_model_dfs))
    return pd.concat(all_model_dfs)


def read_model_dirs(expt_file):
    with open(expt_file, 'r') as f:
        for line in f:
            yield line.split()[0]



def parse_args(argv=None):
    parser = argparse.ArgumentParser(description='Plot results of generative model experiments')
    parser.add_argument('expt_file', help="file specifying experiment directories")
    parser.add_argument('-d', '--data_name', default='lowrmsd', help='base prefix of data used in experiment (default "lowrmsd")')
    parser.add_argument('-s', '--seeds', default='0', help='comma-separated random seeds used in experiment (default 0)')
    parser.add_argument('-f', '--folds', default='0,1,2', help='comma-separated train/test fold numbers used (default 0,1,2)')
    parser.add_argument('-i', '--iteration', type=int, help='iteration for plotting strips')
    parser.add_argument('-o', '--out_prefix', help='common prefix for output files')
    parser.add_argument('-r', '--rename_col', default=[], action='append', help='rename column in results (ex. before_name:after_name)')
    parser.add_argument('-x', '--x', default=[], action='append')
    parser.add_argument('-y', '--y', default=[], action='append')
    parser.add_argument('--hue', default=[], action='append')
    parser.add_argument('--log_y', default=[], action='append')
    parser.add_argument('--outlier_z', default=np.inf, type=float, help='remove outliers beyond this number of SDs from the mean')
    parser.add_argument('--outlier_iqr', default=np.inf, type=float, help='remove outliers beyond this multiple of the IQR from [Q1, Q3]')
    parser.add_argument('--n_cols', default=None, type=int)
    parser.add_argument('--masked', default=False, action='store_true')
    parser.add_argument('--plot_lines', default=False, action='store_true')
    parser.add_argument('--plot_strips', default=False, action='store_true')
    parser.add_argument('--plot_ext', default='png')
    parser.add_argument('--ylim', type=ast.literal_eval, default=[], action='append')
    parser.add_argument('--gen_metrics', default=False, action='store_true')
    parser.add_argument('--violin', default=False, action='store_true')
    parser.add_argument('--test_data')
    parser.add_argument('--avg_seeds', default=False, action='store_true')
    parser.add_argument('--avg_folds', default=False, action='store_true')
    parser.add_argument('--avg_iters', default=1, type=int, help='average over this many consecutive iterations')
    return parser.parse_args(argv)


def aggregate_data(df, group_cols):
    f = {c: np.mean if is_numeric_dtype(df[c]) else lambda x: set(x) for c in df if c not in group_cols}
    return df.groupby(group_cols).agg(f)


def add_param_columns(df):
    for model_name, model_df in df.groupby(level=0):
        try: # try to parse it as a GAN
            model_params = models.parse_gan_name(model_name)
        except AttributeError:
            model_params = models.parse_gen_name(model_name)
        for param, value in model_params.items():
            df.loc[model_name, param] = value
    return model_params


def add_group_column(df, group_cols):
    group = '({})'.format(', '.join(group_cols))
    df[group] = df[group_cols].apply(lambda x: str(tuple(x)), axis=1)
    return group


def main(argv):
    args = parse_args(argv)

    # set up display and plotting options
    pd.set_option('display.max_columns', 100)
    pd.set_option('display.max_colwidth', 100)
    pd.set_option('display.width', get_terminal_size()[1])
    sns.set_style('whitegrid')
    sns.set_context('talk')
    #sns.set_palette('Set1')

    if args.out_prefix is None:
        args.out_prefix = os.path.splitext(args.expt_file)[0]

    seeds = args.seeds.split(',')
    folds = args.folds.split(',')

    # get all training output data from experiment
    job_files = pd.read_csv(args.expt_file, sep=' ', index_col=None)['job_file']
    df = read_training_output_files(job_files, args.data_name, seeds, folds, args.iteration, True, args.gen_metrics)

    if args.test_data is not None:
        df = df[df['test_data'] == args.test_data]

    group_cols = ['job_file', 'model_name']

    if not args.avg_seeds:
        group_cols.append('seed')

    if not args.avg_folds:
        group_cols.append('fold')

    if args.avg_iters > 1:
        df['iteration'] = args.avg_iters * (df['iteration']//args.avg_iters)
    group_cols.append('iteration')

<<<<<<< HEAD
    agg_df = df.groupby(group_cols).agg({c: np.mean if is_numeric_dtype(df[c]) else lambda x: set(x) \
                                            for c in df if c not in group_cols})
    exclude_cols = [
        'job_file',
        'model_name',
        'gen_model_name',
        'disc_model_name',
        'iteration',
        'seed',
        'fold',
        'test_data'
    ]
=======
    agg_df = aggregate_data(df, group_cols)
    #assert all(agg_df['seed'] == set(seeds))
    #assert all(agg_df['fold'] == set(folds))
>>>>>>> 642c7ff5

    if not args.y: # use all training output metrics
        args.y = [m for m in agg_df if m not in exclude_cols]
        args.y = sorted(args.y, key=get_y_key, reverse=True)

    # parse model name to get model params and add columns
<<<<<<< HEAD
    for job_file, model_df in agg_df.groupby(level=0):

        job_params = params.read_params(job_file, line_start='# ')
        del job_params['seed']
        del job_params['fold']

        if False:
            try: # try to parse model name as a GAN
                model_params = models.parse_gan_name(model_name)
            except AttributeError:
                model_params = models.parse_gen_name(model_name)

        for param, value in job_params.items():
            agg_df.loc[job_file, param] = value
=======
    model_params = add_param_columns(agg_df)
>>>>>>> 642c7ff5

    print('\nAGGREGATED DATA')
    print(agg_df)

    # rename columns if necessary
    agg_df.reset_index(inplace=True)
    col_name_map = {col: col for col in agg_df}
    col_name_map.update(dict(r.split(':') for r in args.rename_col))
    agg_df.rename(columns=col_name_map, inplace=True)
    job_params = {col_name_map[c]: v for c, v in job_params.items()}

    for y in args.log_y: # add log y columns
        log_y = 'log({})'.format(y)
        agg_df[log_y] = agg_df[y].apply(np.log)
        args.y.append(log_y)

    if len(args.hue) > 1: # add column for hue tuple
        hue = add_group_column(agg_df, args.hue)
    elif len(args.hue) == 1:
        hue = args.hue[0]
    else:
        hue = None

    # by default, don't make plots for the hue variable or variables with 1 unique value
    if not args.x:
        args.x = [c for c in job_params if c not in exclude_cols and agg_df[c].nunique() > 1]
        args.x = sorted(args.x, key=get_x_key, reverse=True)

    agg_df.to_csv('{}_agg_data.csv'.format(args.out_prefix))

    if args.plot_lines: # plot training progress

        line_plot_file = '{}_lines.{}'.format(args.out_prefix, args.plot_ext)
        plot_lines(line_plot_file, agg_df, x=col_name_map['iteration'], y=args.y, hue=None,
                   n_cols=args.n_cols, outlier_z=args.outlier_z, ylim=args.ylim)

        for hue in args.x + ['model_name']:
            line_plot_file = '{}_lines_{}.{}'.format(args.out_prefix, hue, args.plot_ext)
            plot_lines(line_plot_file, agg_df, x=col_name_map['iteration'], y=args.y, hue=hue,
                       n_cols=args.n_cols, outlier_z=args.outlier_z, ylim=args.ylim)

    if args.iteration:
        final_df = agg_df.set_index(col_name_map['iteration']).loc[args.iteration]

        for y in args.y:
            z_bounds = get_z_bounds(final_df[y], args.outlier_z)
            iqr_bounds = get_iqr_bounds(final_df[y], args.outlier_iqr)
            print(y, z_bounds, iqr_bounds)
            final_df[y] = remove_outliers(final_df[y], z_bounds)
            final_df[y] = remove_outliers(final_df[y], iqr_bounds)

        print('\nFINAL DATA')
        print(final_df)

        # display names of best models
        print('\nBEST MODELS')
        for y in args.y:
            print(final_df.sort_values(y).loc[:, (col_name_map['model_name'], y)]) #.head(5))

        if args.plot_strips: # plot final loss distributions

            strip_plot_file = '{}_strips.{}'.format(args.out_prefix, args.plot_ext)
            plot_strips(strip_plot_file, final_df, x=args.x, y=args.y, hue=None,
                        n_cols=args.n_cols, outlier_z=args.outlier_z, ylim=args.ylim, violin=args.violin)

            for hue in args.x + ['model_name']:
                strip_plot_file = '{}_strips_{}.{}'.format(args.out_prefix, hue, args.plot_ext)
                plot_strips(strip_plot_file, final_df, x=args.x, y=args.y, hue=hue,
                            n_cols=args.n_cols, outlier_z=args.outlier_z, ylim=args.ylim, violin=args.violin)


if __name__ == '__main__':
    main(sys.argv[1:])<|MERGE_RESOLUTION|>--- conflicted
+++ resolved
@@ -137,9 +137,6 @@
     plt.close(fig)
 
 
-<<<<<<< HEAD
-def plot_strips(plot_file, df, x, y, hue, n_cols=None, height=6, width=6, ylim=None, violin=False, box=False, jitter=0, alpha=0.5, outlier_z=None):
-=======
 def plot_dist(plot_file, df, x, hue, n_cols=None, height=6, width=6):
 
     df = df.reset_index()
@@ -165,10 +162,8 @@
     plt.close(fig)
 
 
-def plot_strips(plot_file, df, x, y, hue, n_cols=None, height=6, width=6, ylim=None, outlier_z=None, \
-    violin=False, box=False, jitter=0, alpha=0.5):
->>>>>>> 642c7ff5
-
+
+def plot_strips(plot_file, df, x, y, hue, n_cols=None, height=6, width=6, ylim=None, violin=False, box=False, jitter=0, alpha=0.5, outlier_z=None):
     df = df.reset_index()
 
     if n_cols is None:
@@ -273,10 +268,7 @@
     for job_file in job_files:
 
         model_dfs = []
-<<<<<<< HEAD
         model_dir = os.path.dirname(job_file)
-=======
->>>>>>> 642c7ff5
         model_name = os.path.split(model_dir.rstrip('/\\'))[-1]
         model_prefix = os.path.join(model_dir, model_name)
         model_errors = dict()
@@ -359,14 +351,18 @@
 
 
 def add_param_columns(df):
-    for model_name, model_df in df.groupby(level=0):
+    for job_file, job_df in df.groupby(level=0):
         try: # try to parse it as a GAN
-            model_params = models.parse_gan_name(model_name)
+            job_params = params.read_params(job_file, line_start='# ')
+            del job_params['seed'] # these already exist
+            del job_params['fold']
         except AttributeError:
-            model_params = models.parse_gen_name(model_name)
-        for param, value in model_params.items():
-            df.loc[model_name, param] = value
-    return model_params
+            try: # try to parse model name as a GAN
+                model_params = models.parse_gan_name(model_name)
+            except AttributeError:
+                model_params = models.parse_gen_name(model_name)
+        for param, value in job_params.items():
+            agg_df.loc[job_file, param] = value
 
 
 def add_group_column(df, group_cols):
@@ -411,9 +407,6 @@
         df['iteration'] = args.avg_iters * (df['iteration']//args.avg_iters)
     group_cols.append('iteration')
 
-<<<<<<< HEAD
-    agg_df = df.groupby(group_cols).agg({c: np.mean if is_numeric_dtype(df[c]) else lambda x: set(x) \
-                                            for c in df if c not in group_cols})
     exclude_cols = [
         'job_file',
         'model_name',
@@ -424,35 +417,17 @@
         'fold',
         'test_data'
     ]
-=======
+
     agg_df = aggregate_data(df, group_cols)
     #assert all(agg_df['seed'] == set(seeds))
     #assert all(agg_df['fold'] == set(folds))
->>>>>>> 642c7ff5
 
     if not args.y: # use all training output metrics
         args.y = [m for m in agg_df if m not in exclude_cols]
         args.y = sorted(args.y, key=get_y_key, reverse=True)
 
     # parse model name to get model params and add columns
-<<<<<<< HEAD
-    for job_file, model_df in agg_df.groupby(level=0):
-
-        job_params = params.read_params(job_file, line_start='# ')
-        del job_params['seed']
-        del job_params['fold']
-
-        if False:
-            try: # try to parse model name as a GAN
-                model_params = models.parse_gan_name(model_name)
-            except AttributeError:
-                model_params = models.parse_gen_name(model_name)
-
-        for param, value in job_params.items():
-            agg_df.loc[job_file, param] = value
-=======
     model_params = add_param_columns(agg_df)
->>>>>>> 642c7ff5
 
     print('\nAGGREGATED DATA')
     print(agg_df)
