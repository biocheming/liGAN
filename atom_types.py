from collections import namedtuple, defaultdict
import openbabel as ob


try:
    table = ob.OBElementTable()
except AttributeError:
    table = ob


get_atomic_num = table.GetAtomicNum
get_name = table.GetName
get_symbol = table.GetSymbol
get_max_bonds = table.GetMaxBonds
get_rgb = table.GetRGB


atom_type = namedtuple('atom_type', ['name', 'atomic_num', 'symbol', 'covalent_radius', 'xs_radius'])


smina_types = [
    atom_type("Hydrogen",                       1,  "H", 0.37, 0.37),
    atom_type("PolarHydrogen",                  1,  "H", 0.37, 0.37),
    atom_type("AliphaticCarbonXSHydrophobe",    6,  "C", 0.77, 1.90),
    atom_type("AliphaticCarbonXSNonHydrophobe", 6,  "C", 0.77, 1.90),
    atom_type("AromaticCarbonXSHydrophobe",     6,  "C", 0.77, 1.90),
    atom_type("AromaticCarbonXSNonHydrophobe",  6,  "C", 0.77, 1.90),
    atom_type("Nitrogen",                       7,  "N", 0.75, 1.80),
    atom_type("NitrogenXSDonor",                7,  "N", 0.75, 1.80),
    atom_type("NitrogenXSDonorAcceptor",        7,  "N", 0.75, 1.80),
    atom_type("NitrogenXSAcceptor",             7,  "N", 0.75, 1.80),
    atom_type("Oxygen",                         8,  "O", 0.73, 1.70),
    atom_type("OxygenXSDonor",                  8,  "O", 0.73, 1.70),
    atom_type("OxygenXSDonorAcceptor",          8,  "O", 0.73, 1.70),
    atom_type("OxygenXSAcceptor",               8,  "O", 0.73, 1.70),
    atom_type("Sulfur",                        16,  "S", 1.02, 2.00),
    atom_type("SulfurAcceptor",                16,  "S", 1.02, 2.00),
    atom_type("Phosphorus",                    15,  "P", 1.06, 2.10),
    atom_type("Fluorine",                       9,  "F", 0.71, 1.50),
    atom_type("Chlorine",                      17, "Cl", 0.99, 1.80),
    atom_type("Bromine",                       35, "Br", 1.14, 2.00),
    atom_type("Iodine",                        53,  "I", 1.33, 2.20),
    atom_type("Magnesium",                     12, "Mg", 1.30, 1.20),
    atom_type("Manganese",                     25, "Mn", 1.39, 1.20),
    atom_type("Zinc",                          30, "Zn", 1.31, 1.20),
    atom_type("Calcium",                       20, "Ca", 1.74, 1.20),
    atom_type("Iron",                          26, "Fe", 1.25, 1.20),
    atom_type("GenericMetal",                  -1,  "M", 1.75, 1.20),
    atom_type("Boron",                          5,  "B", 0.90, 1.92)
]


channel = namedtuple('channel', ['name', 'atomic_num', 'symbol', 'atomic_radius'])


def get_channel_color(channel):
    if 'LigandAliphatic' in channel.name:
<<<<<<< HEAD
        return [1.0, 0.5, 1.0]
    elif 'LigandAromatic' in channel.name:
        return [1.0, 0.0, 1.0]
    elif 'ReceptorAliphatic' in channel.name:
        return [1.0, 1.0, 1.0]
    elif 'ReceptorAromatic' in channel.name:
        return [0.7, 0.7, 0.7]
=======
        return [1.00, 0.50, 1.00]
    elif 'LigandAromatic' in channel.name:
        return [1.00, 0.00, 1.00]
    elif 'ReceptorAliphatic' in channel.name:
        return [1.00, 1.00, 1.00]
    elif 'ReceptorAromatic' in channel.name:
        return [0.83, 0.83, 0.83]
>>>>>>> 642c7ff5
    else:
        return get_rgb(channel.atomic_num)


def get_smina_type_channels(idx, use_covalent_radius, name_prefix):
    channels = []
    for i in idx:
        t = smina_types[i]
        c = channel(
            name=name_prefix + t.name,
            atomic_num=t.atomic_num,
            symbol=t.symbol,
            atomic_radius=t.covalent_radius if use_covalent_radius else t.xs_radius,
        )
        channels.append(c)
    return channels


def get_default_rec_channels(use_covalent_radius=False):
    idx = [2, 3, 4, 5, 24, 25, 21, 6, 9, 7, 8, 13, 12, 16, 14, 23]
<<<<<<< HEAD
    return get_smina_type_channels(idx, use_covalent_radius, name_prefix='Receptor')
=======
    return get_smina_type_channels(idx, use_covalent_radius, 'Receptor')
>>>>>>> 642c7ff5


def get_default_lig_channels(use_covalent_radius=False):
    idx = [2, 3, 4, 5, 19, 18, 17, 6, 9, 7, 8, 10, 13, 12, 16, 14, 15, 20, 27]
<<<<<<< HEAD
    return get_smina_type_channels(idx, use_covalent_radius, name_prefix='Ligand') 
=======
    return get_smina_type_channels(idx, use_covalent_radius, 'Ligand') 
>>>>>>> 642c7ff5


def get_default_channels(use_covalent_radius=False):
    rec_channels = get_default_rec_channels(use_covalent_radius)
    lig_channels = get_default_lig_channels(use_covalent_radius)
    return rec_channels + lig_channels<|MERGE_RESOLUTION|>--- conflicted
+++ resolved
@@ -55,15 +55,6 @@
 
 def get_channel_color(channel):
     if 'LigandAliphatic' in channel.name:
-<<<<<<< HEAD
-        return [1.0, 0.5, 1.0]
-    elif 'LigandAromatic' in channel.name:
-        return [1.0, 0.0, 1.0]
-    elif 'ReceptorAliphatic' in channel.name:
-        return [1.0, 1.0, 1.0]
-    elif 'ReceptorAromatic' in channel.name:
-        return [0.7, 0.7, 0.7]
-=======
         return [1.00, 0.50, 1.00]
     elif 'LigandAromatic' in channel.name:
         return [1.00, 0.00, 1.00]
@@ -71,7 +62,6 @@
         return [1.00, 1.00, 1.00]
     elif 'ReceptorAromatic' in channel.name:
         return [0.83, 0.83, 0.83]
->>>>>>> 642c7ff5
     else:
         return get_rgb(channel.atomic_num)
 
@@ -92,20 +82,12 @@
 
 def get_default_rec_channels(use_covalent_radius=False):
     idx = [2, 3, 4, 5, 24, 25, 21, 6, 9, 7, 8, 13, 12, 16, 14, 23]
-<<<<<<< HEAD
     return get_smina_type_channels(idx, use_covalent_radius, name_prefix='Receptor')
-=======
-    return get_smina_type_channels(idx, use_covalent_radius, 'Receptor')
->>>>>>> 642c7ff5
 
 
 def get_default_lig_channels(use_covalent_radius=False):
     idx = [2, 3, 4, 5, 19, 18, 17, 6, 9, 7, 8, 10, 13, 12, 16, 14, 15, 20, 27]
-<<<<<<< HEAD
-    return get_smina_type_channels(idx, use_covalent_radius, name_prefix='Ligand') 
-=======
-    return get_smina_type_channels(idx, use_covalent_radius, 'Ligand') 
->>>>>>> 642c7ff5
+    return get_smina_type_channels(idx, use_covalent_radius, name_prefix='Ligand')
 
 
 def get_default_channels(use_covalent_radius=False):
