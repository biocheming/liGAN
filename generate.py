--- conflicted
+++ resolved
@@ -172,30 +172,41 @@
 
 
 def fit_atoms_to_points_and_density(points, density, atom_mean_init, atom_radius,
-                                    noise_mean_init, noise_cov_init, max_iter):
+                                    noise_type, noise_params_init, max_iter):
     n_points = len(points)
     n_atoms = len(atom_mean_init)
 
     # initialize component parameters
     atom_mean = np.array(atom_mean_init)
     atom_cov = np.full(n_atoms, (0.5*atom_radius)**2)
-    noise_mean = noise_mean_init
-    noise_cov = noise_cov_init
+    if noise_type == 'd':
+        noise_mean = noise_params_init['mean']
+        noise_cov = noise_params_init['cov']
+    elif noise_type == 'p':
+        noise_prob = noise_params_init['prob']
+    elif noise_type:
+        raise TypeError("noise_type must be 'd' or 'p'")
+    n_comps = n_atoms + bool(noise_type)
 
     # initialize prior over components
-    P_comp = np.full(1+n_atoms, 1./(1+n_atoms)) # P(comp_j)
+    P_comp = np.full(n_comps, 1./n_comps) # P(comp_j)
 
     # number of free parameters
-    n_params = 3*n_atoms + 2 + n_atoms
+    n_atom_params = 3*n_atoms
+    n_noise_params = dict(d=2, p=1).get(noise_type, 0)
+    n_params = n_atom_params + n_noise_params + n_comps - 1
 
     # maximize expected log likelihood
     ll = -np.inf
     for i in range(max_iter+1):
 
-        L_point = np.zeros((n_points, 1+n_atoms)) # P(point_i|comp_j)
+        L_point = np.zeros((n_points, n_comps)) # P(point_i|comp_j)
         for j in range(n_atoms):
-            L_point[:,1+j] = multivariate_normal.pdf(points, mean=atom_mean[j], cov=atom_cov[j])
-        L_point[:,0] = multivariate_normal.pdf(density, mean=noise_mean, cov=noise_cov)
+            L_point[:,j] = multivariate_normal.pdf(points, mean=atom_mean[j], cov=atom_cov[j])
+        if noise_type == 'd':
+            L_point[:,-1] = multivariate_normal.pdf(density, mean=noise_mean, cov=noise_cov)
+        elif noise_type == 'p':
+            L_point[:,-1] = noise_prob
 
         P_joint = P_comp * L_point          # P(point_i, comp_j)
         P_point = np.sum(P_joint, axis=1)   # P(point_i)
@@ -208,17 +219,16 @@
 
         # estimate parameters that maximize expected log likelihood (M-step)
         for j in range(n_atoms):
-            atom_mean[j] = np.sum(density * gamma[:,1+j] * points.T, axis=1) \
-<<<<<<< HEAD
-                            / np.sum(density * gamma[:,1+j])
-        noise_mean = np.sum(gamma[:,0] * density) / np.sum(gamma[:,0])
-        noise_cov = np.sum(gamma[:,0] * (density - noise_mean)**2) / np.sum(gamma[:,0])
-        if noise_cov == 0.0 or np.isnan(noise_cov): # reset noise
-            noise_mean = noise_mean_init
-            noise_cov = noise_cov_init
-=======
-                         / np.sum(density * gamma[:,1+j])
->>>>>>> 11f84a6b
+            atom_mean[j] = np.sum(density * gamma[:,j] * points.T, axis=1) \
+                         / np.sum(density * gamma[:,j])
+        if noise_type == 'd':
+            noise_mean = np.sum(gamma[:,-1] * density) / np.sum(gamma[:,-1])
+            noise_cov = np.sum(gamma[:,-1] * (density - noise_mean)**2) / np.sum(gamma[:,-1])
+            if noise_cov == 0.0 or np.isnan(noise_cov): # reset noise
+                noise_mean = noise_mean_init
+                noise_cov = noise_cov_init
+        elif noise_type == 'p':
+            noise_prob = noise_prob
         P_comp = np.sum(density * gamma.T, axis=1) / np.sum(density)
 
     return atom_mean, 2*ll - 2*n_params
@@ -244,46 +254,30 @@
 def fit_atoms_to_grid(grid_channel, center, resolution, max_iter, print_=True):
     grid, channel = grid_channel
     density_sum = np.sum(grid)
-    density_threshold = 0.0 #np.e**-2
+    density_threshold = 0.0
     if np.max(grid) <= density_threshold:
         return []
     channel_name, element, atom_radius = channel
-<<<<<<< HEAD
     print('fitting', channel_name)
     points, density = grid_to_points_and_density(grid, center, resolution)
-    noise_mean_init = np.mean(density)
-    noise_cov_init = np.cov(density)
-    #points = points[density > 0,:]
-    #density = density[density > 0]
-=======
     if print_:
         print('\nfitting {}'.format(channel_name))
     points, density = grid_to_points_and_density(grid, center, resolution)
-    noise_level_init = 1./len(points)
+    noise_params_init = dict(prob=1./len(points))
     points = points[density > density_threshold,:]
     density = density[density > density_threshold]
->>>>>>> 11f84a6b
     get_xyz_init = get_max_density_points(points, density, atom_radius)
     xyz_init = []
     xyz_max = []
     ll_max = -np.inf
     while True:
-<<<<<<< HEAD
         xyz, ll = fit_atoms_to_points_and_density(points, density, xyz_init, atom_radius,
-                                                 noise_mean_init, noise_cov_init, max_iter)
-        print('{:36}density_sum = {:.5f}\tn_atoms = {}\tll = {:.20f}' \
-              .format(channel_name, density_sum, len(xyz), ll))
+                                                  'p', noise_params_init, max_iter)
+        if print_:
+            print('{:36}density_sum = {:.5f}\tn_atoms = {}\tp = {:.5f}' \
+                  .format(channel_name, density_sum, len(xyz), ll))
         if ll > ll_max:
             xyz_max, ll_max = xyz, ll
-=======
-        xyz, p = fit_atoms_to_points_and_density(points, density, xyz_init, atom_radius,
-                                                 noise_level_init, max_iter)
-        if print_:
-            print('{:36}density_sum = {:.5f}\tn_atoms = {}\tp = {:.5f}' \
-                  .format(channel_name, density_sum, len(xyz), p))
-        if p > p_max:
-            xyz_max, p_max = xyz, p
->>>>>>> 11f84a6b
             try:
                 xyz_init.append(next(get_xyz_init))
             except StopIteration:
